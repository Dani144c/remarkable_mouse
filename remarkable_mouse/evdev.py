--- conflicted
+++ resolved
@@ -3,8 +3,8 @@
 import subprocess
 from screeninfo import get_monitors
 import time
+from itertools import cycle
 from socket import timeout as TimeoutError
-from itertools import cycle
 
 logging.basicConfig(format='%(message)s')
 log = logging.getLogger('remouse')
@@ -99,7 +99,6 @@
     # Enable pen input, tilt and pressure
     device.enable(
         libevdev.EV_ABS.ABS_X,
-<<<<<<< HEAD
         libevdev.InputAbsInfo(
             minimum=0,
             maximum=MAX_ABS_X,
@@ -113,13 +112,6 @@
             maximum=MAX_ABS_Y,
             resolution=2531
         )
-=======
-        libevdev.InputAbsInfo(minimum=0, maximum=MAX_ABS_X, resolution=2531)
-    )
-    device.enable(
-        libevdev.EV_ABS.ABS_Y,
-        libevdev.InputAbsInfo(minimum=0, maximum=MAX_ABS_Y, resolution=2531)
->>>>>>> f187f125
     )
     device.enable(
         libevdev.EV_ABS.ABS_PRESSURE,
@@ -185,12 +177,15 @@
         scaling * (y - (monitor_height - touch_height / scaling) / 2)
     )
 
-def configure_xinput(args):
+def configure_xinput(*, orientation, monitor, threshold, mode):
     """
     Configure screen mapping settings from rM to local machine
 
     Args:
-        args: argparse arguments
+        orientation (str): location of charging port relative to screen
+        monitor (int): monitor number to use
+        threshold (int): pressure threshold for detecting pen
+        mode (str): scaling mode when mapping reMarkable pen coordinates to screen
     """
 
     # give time for virtual device creation before running xinput commands
@@ -199,7 +194,7 @@
     # ----- Pen -----
 
     # set orientation with xinput
-    orientation = {'left': 0, 'bottom': 1, 'top': 2, 'right': 3}[args.orientation]
+    orientation = {'left': 0, 'bottom': 1, 'top': 2, 'right': 3}[orientation]
     result = subprocess.run(
         'xinput --set-prop "reMarkable pen stylus" "Wacom Rotation" {}'.format(orientation),
         capture_output=True,
@@ -209,7 +204,7 @@
         log.warning("Error setting orientation: %s", result.stderr.decode('utf8'))
 
     # set monitor to use
-    monitor = get_monitors()[args.monitor]
+    monitor = get_monitors()[monitor]
     log.debug('Chose monitor: {}'.format(monitor))
     result = subprocess.run(
         'xinput --map-to-output "reMarkable pen stylus" {}'.format(monitor.name),
@@ -221,7 +216,7 @@
 
     # set stylus pressure
     result = subprocess.run(
-        'xinput --set-prop "reMarkable pen stylus" "Wacom Pressure Threshold" {}'.format(args.threshold),
+        'xinput --set-prop "reMarkable pen stylus" "Wacom Pressure Threshold" {}'.format(threshold),
         capture_output=True,
         shell=True
     )
@@ -232,14 +227,14 @@
     min_x, min_y = map_comp2pen(
         0, 0,
         MAX_ABS_X, MAX_ABS_Y, monitor.width, monitor.height,
-        args.mode,
-        args.orientation
+        mode,
+        orientation
     )
     max_x, max_y = map_comp2pen(
         monitor.width, monitor.height,
         MAX_ABS_X, MAX_ABS_Y, monitor.width, monitor.height,
-        args.mode,
-        args.orientation
+        mode,
+        orientation
     )
     log.debug("Wacom tablet area: {} {} {} {}".format(min_x, min_y, max_x, max_y))
     result = subprocess.run(
@@ -257,16 +252,16 @@
     mt_min_x, mt_min_y = map_comp2touch(
         0, 0,
         MT_MAX_ABS_X, MT_MAX_ABS_Y, monitor.width, monitor.height,
-        args.mode,
-        args.orientation
+        mode,
+        orientation
     )
     mt_max_x, mt_max_y = map_comp2touch(
         monitor.width, monitor.height,
         MT_MAX_ABS_X, MT_MAX_ABS_Y, monitor.width, monitor.height,
-        args.mode,
-        args.orientation
-    )
-    log.debug("Multi-touch area: {} {} {} {}".format(mt_min_x, mt_min_y, mt_max_x, mt_max_y))
+        mode,
+        orientation
+    )
+    log.debug("Multi-touch area: {} {} {} {}".format(mt_min_x, mt_min_y, mt_max_x * 2, mt_max_y * 2))
     result = subprocess.run(
         'xinput --set-prop "reMarkable pen touch" "Wacom Tablet Area" \
         {} {} {} {}'.format(mt_min_x, mt_min_y, mt_max_x, mt_max_y),
@@ -284,25 +279,38 @@
         log.warning("Error setting orientation: %s", result.stderr.decode('utf8'))
 
 
-def read_tablet(args, rm_inputs, local_device):
+def read_tablet(rm_inputs, *, orientation, monitor, threshold, mode):
+    """Pipe rM evdev events to local device
+
+    Args:
+        rm_inputs (dictionary of paramiko.ChannelFile): dict of pen, button
+            and touch input streams
+        orientation (str): tablet orientation
+        monitor (int): monitor number to map to
+        threshold (int): pressure threshold
+        mode (str): mapping mode
     """
-    Pipe rM evdev events to local device
-    Args:
-        rm_inputs (tuple of paramiko.ChannelFile): tuple of pen, button
-            and touch input streams
-        local_device: local virtual input device to write events to
-    """
+
+    local_device = create_local_device()
+    log.debug("Created virtual input device '{}'".format(local_device.devnode))
+
+    configure_xinput(
+        orientation=orientation,
+        monitor=monitor,
+        threshold=threshold,
+        mode=mode,
+    )
 
     import libevdev
 
-    # While debug mode is active, we log events grouped together between
-    # SYN_REPORT events. Pending events for the next log are stored here
     pending_events = []
 
     # loop inputs forever
-    for rm_input in cycle(rm_inputs[1:2]):
+    # for input_name, stream in cycle(rm_inputs.items()):
+    stream = rm_inputs['pen']
+    while True:
         try:
-            data = rm_input.read(16)
+            data = stream.read(16)
         except TimeoutError:
             continue
 
@@ -313,7 +321,9 @@
 
         local_device.send_events([event])
 
-        if args.debug:
+        # While debug mode is active, we log events grouped together between
+        # SYN_REPORT events. Pending events for the next log are stored here
+        if log.level == logging.DEBUG:
             if e_bit == libevdev.EV_SYN.SYN_REPORT:
                 event_repr = ', '.join(
                     '{} = {}'.format(
@@ -325,6 +335,51 @@
                 pending_events = []
             else:
                 pending_events.append(event)
+
+
+def create_handler(*, orientation, monitor, threshold, mode):
+    import libevdev
+
+    try:
+        local_device = create_local_device()
+        log.info("Created virtual input device '{}'".format(local_device.devnode))
+    except PermissionError:
+        log.error('Insufficient permissions for creating a virtual input device')
+        log.error('Make sure you run this program as root')
+        sys.exit(1)
+
+    configure_xinput(
+        orientation=orientation,
+        monitor=monitor,
+        threshold=threshold,
+        mode=mode,
+    )
+
+    pending_events = []
+
+
+    def handler(e_time, e_millis, e_type, e_code, e_value):
+
+        e_bit = libevdev.evbit(e_type, e_code)
+        event = libevdev.InputEvent(e_bit, value=e_value)
+        local_device.send_events([event])
+
+        # While debug mode is active, we log events grouped together between
+        # SYN_REPORT events. Pending events for the next log are stored here
+        # if log.level == logging.DEBUG:
+        #     if e_bit == libevdev.EV_SYN.SYN_REPORT:
+        #         event_repr = ', '.join(
+        #             '{} = {}'.format(
+        #                 event.code.name,
+        #                 event.value
+        #             ) for event in pending_events
+        #         )
+        #         log.debug('{}.{:0>6} - {}'.format(e_time, e_millis, event_repr))
+        #         pending_events = []
+        #     else:
+        #         pending_events.append(event)
+
+    return handler
 
 
 
