--- conflicted
+++ resolved
@@ -123,21 +123,9 @@
     log.debug('Pen:{}\nTouch:{}\nButton:{}'.format(pen_file, touch_file, button_file))
 
     # Start reading events
-<<<<<<< HEAD
-    pen = client.exec_command('cat ' + pen_file)[1]
-    touch = client.exec_command('cat ' + touch_file)[1]
-    button = client.exec_command('cat ' + button_file)[1]
-=======
     pen = client.exec_command('dd bs=16 if=' + pen_file, bufsize=16, timeout=0)[1]
     touch = client.exec_command('dd bs=16 if=' + touch_file, bufsize=16, timeout=0)[1]
     button = client.exec_command('dd bs=16 if=' + button_file, bufsize=16, timeout=0)[1]
-    # Skip to next input if no data available
-    # pen.channel.setblocking(0)
-    # touch.channel.setblocking(0)
-    # button.channel.setblocking(0)
-
-    print("Connected to", args.address)
->>>>>>> b0f9adcd
 
     return {'pen': pen, 'touch': touch, 'button': button}
 
